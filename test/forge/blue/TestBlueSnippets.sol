--- conflicted
+++ resolved
@@ -258,35 +258,30 @@
         assertEq(morpho.expectedSupplyAssets(marketParams, SUPPLIER), 0, "supply assets");
     }
 
-<<<<<<< HEAD
     function testWithdrawAmountOrAll(uint256 amountSuplied, uint256 amountWithdrawn) public {
         amountSuplied = bound(amountSuplied, 1, MAX_TEST_AMOUNT);
         amountWithdrawn = bound(amountWithdrawn, 1, MAX_TEST_AMOUNT);
-        loanToken.setBalance(address(snippets), amountSuplied);
-
-        snippets.supply(marketParams, amountSuplied, address(snippets));
-        (uint256 assetsWithdrawn,) = snippets.withdrawAmountOrAll(marketParams, address(snippets), amountWithdrawn);
+        loanToken.setBalance(SUPPLIER, amountSuplied);
+
+        vm.startPrank(SUPPLIER);
+        snippets.supply(marketParams, amountSuplied);
+        (uint256 assetsWithdrawn,) = snippets.withdrawAmountOrAll(marketParams, amountWithdrawn);
+        vm.stopPrank();
 
         if (amountSuplied >= amountWithdrawn) {
             assertEq(assetsWithdrawn, amountWithdrawn, "returned asset amount");
             assertEq(
-                morpho.expectedSupplyAssets(marketParams, address(snippets)),
-                amountSuplied - amountWithdrawn,
-                "supply assets"
+                morpho.expectedSupplyAssets(marketParams, SUPPLIER), amountSuplied - amountWithdrawn, "supply assets"
             );
         } else {
             assertEq(assetsWithdrawn, amountSuplied, "returned asset amount");
-            assertEq(morpho.expectedSupplyAssets(marketParams, address(snippets)), 0, "supply assets");
+            assertEq(morpho.expectedSupplyAssets(marketParams, SUPPLIER), 0, "supply assets");
         }
     }
 
-    function testWithdrawCollateral(uint256 amount) public {
-        amount = bound(amount, 1, MAX_COLLATERAL_ASSETS);
-=======
     function testWithdrawCollateral(uint256 amountSupplied, uint256 amountWithdrawn) public {
         amountSupplied = bound(amountSupplied, MIN_TEST_AMOUNT, MAX_COLLATERAL_ASSETS);
         amountWithdrawn = bound(amountWithdrawn, MIN_TEST_AMOUNT, amountSupplied);
->>>>>>> 73406f7b
 
         collateralToken.setBalance(SUPPLIER, amountSupplied);
         vm.startPrank(SUPPLIER);
@@ -408,23 +403,22 @@
 
         oracle.setPrice(priceCollateral);
 
-        collateralToken.setBalance(address(snippets), amountCollateral);
-
-        snippets.supplyCollateral(marketParams, amountCollateral, address(snippets));
-
-        snippets.borrow(marketParams, amountBorrowed, address(snippets));
-        (uint256 returnAssetsRepaid,) = snippets.repayAmountOrAll(marketParams, address(snippets), amountRepaid);
+        collateralToken.setBalance(BORROWER, amountCollateral);
+
+        vm.startPrank(BORROWER);
+        snippets.supplyCollateral(marketParams, amountCollateral);
+        snippets.borrow(marketParams, amountBorrowed);
+        (uint256 returnAssetsRepaid,) = snippets.repayAmountOrAll(marketParams, amountRepaid);
+        vm.stopPrank();
 
         if (amountBorrowed >= amountRepaid) {
             assertEq(returnAssetsRepaid, amountRepaid, "returned asset amount");
             assertEq(
-                morpho.expectedBorrowAssets(marketParams, address(snippets)),
-                amountBorrowed - amountRepaid,
-                "borrow assets"
+                morpho.expectedBorrowAssets(marketParams, BORROWER), amountBorrowed - amountRepaid, "borrow assets"
             );
         } else {
             assertEq(returnAssetsRepaid, amountBorrowed, "returned asset amount");
-            assertEq(morpho.expectedBorrowAssets(marketParams, address(snippets)), 0, "borrow assets");
+            assertEq(morpho.expectedBorrowAssets(marketParams, BORROWER), 0, "borrow assets");
         }
     }
 
