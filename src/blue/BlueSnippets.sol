--- conflicted
+++ resolved
@@ -153,24 +153,12 @@
 
     // ---- MANAGING FUNCTIONS ----
 
-<<<<<<< HEAD
-    /// @notice Handles the supply of assets by a user to a specific market.
+    /// @notice Handles the supply of assets by the caller to a specific market.
     /// @param marketParams The parameters of the market.
     /// @param amount The amount of assets the user is supplying.
-    /// @param user The address of the user supplying the assets onBehalf of.
     /// @return assetsSupplied The actual amount of assets supplied.
     /// @return sharesSupplied The shares supplied in return for the assets.
-    function supply(MarketParams memory marketParams, uint256 amount, address user)
-=======
-    /**
-     * @notice Handles the supply of assets by the caller to a specific market.
-     * @param marketParams The parameters of the market.
-     * @param amount The amount of assets the user is supplying.
-     * @return assetsSupplied The actual amount of assets supplied.
-     * @return sharesSupplied The shares supplied in return for the assets.
-     */
     function supply(MarketParams memory marketParams, uint256 amount)
->>>>>>> 73406f7b
         external
         returns (uint256 assetsSupplied, uint256 sharesSupplied)
     {
@@ -183,20 +171,10 @@
         (assetsSupplied, sharesSupplied) = morpho.supply(marketParams, amount, shares, onBehalf, hex"");
     }
 
-<<<<<<< HEAD
-    /// @notice Handles the supply of collateral by a user to a specific market.
+    /// @notice Handles the supply of collateral by the caller to a specific market.
     /// @param marketParams The parameters of the market.
     /// @param amount The amount of collateral the user is supplying.
-    /// @param user The address of the user supplying the collateral on behalf of.
-    function supplyCollateral(MarketParams memory marketParams, uint256 amount, address user) external {
-=======
-    /**
-     * @notice Handles the supply of collateral by the caller to a specific market.
-     * @param marketParams The parameters of the market.
-     * @param amount The amount of collateral the user is supplying.
-     */
     function supplyCollateral(MarketParams memory marketParams, uint256 amount) external {
->>>>>>> 73406f7b
         ERC20(marketParams.collateralToken).safeApprove(address(morpho), type(uint256).max);
         ERC20(marketParams.collateralToken).safeTransferFrom(msg.sender, address(this), amount);
 
@@ -205,49 +183,23 @@
         morpho.supplyCollateral(marketParams, amount, onBehalf, hex"");
     }
 
-<<<<<<< HEAD
-    /// @notice Handles the withdrawal of collateral by a user from a specific market of a specific amount. The
-    /// withdrawn
-    /// funds are going to the receiver.
+    /// @notice Handles the withdrawal of collateral by the caller from a specific market of a specific amount. The
+    /// withdrawn funds are going to the receiver.
     /// @param marketParams The parameters of the market.
     /// @param amount The amount of collateral the user is withdrawing.
-    /// @param user The address of the user withdrawing the collateral.
-    function withdrawCollateral(MarketParams memory marketParams, uint256 amount, address user) external {
-        address onBehalf = user;
-        address receiver = user;
-=======
-    /**
-     * @notice Handles the withdrawal of collateral by the caller from a specific market of a specific amount. The
-     * withdrawn funds are going to the receiver.
-     * @param marketParams The parameters of the market.
-     * @param amount The amount of collateral the user is withdrawing.
-     */
     function withdrawCollateral(MarketParams memory marketParams, uint256 amount) external {
         address onBehalf = msg.sender;
         address receiver = msg.sender;
->>>>>>> 73406f7b
 
         morpho.withdrawCollateral(marketParams, amount, onBehalf, receiver);
     }
 
-<<<<<<< HEAD
-    /// @notice Handles the withdrawal of a specified amount of assets by a user from a specific market.
+    /// @notice Handles the withdrawal of a specified amount of assets by the caller from a specific market.
     /// @param marketParams The parameters of the market.
     /// @param amount The amount of assets the user is withdrawing.
-    /// @param user The address of the user withdrawing the assets.
     /// @return assetsWithdrawn The actual amount of assets withdrawn.
     /// @return sharesWithdrawn The shares withdrawn in return for the assets.
-    function withdrawAmount(MarketParams memory marketParams, uint256 amount, address user)
-=======
-    /**
-     * @notice Handles the withdrawal of a specified amount of assets by the caller from a specific market.
-     * @param marketParams The parameters of the market.
-     * @param amount The amount of assets the user is withdrawing.
-     * @return assetsWithdrawn The actual amount of assets withdrawn.
-     * @return sharesWithdrawn The shares withdrawn in return for the assets.
-     */
     function withdrawAmount(MarketParams memory marketParams, uint256 amount)
->>>>>>> 73406f7b
         external
         returns (uint256 assetsWithdrawn, uint256 sharesWithdrawn)
     {
@@ -258,22 +210,11 @@
         (assetsWithdrawn, sharesWithdrawn) = morpho.withdraw(marketParams, amount, shares, onBehalf, receiver);
     }
 
-<<<<<<< HEAD
-    /// @notice Handles the withdrawal of 50% of the assets by a user from a specific market.
-    /// @param marketParams The parameters of the market.
-    /// @param user The address of the user withdrawing the assets.
+    /// @notice Handles the withdrawal of 50% of the assets by the caller from a specific market.
+    /// @param marketParams The parameters of the market.
     /// @return assetsWithdrawn The actual amount of assets withdrawn.
     /// @return sharesWithdrawn The shares withdrawn in return for the assets.
-    function withdraw50Percent(MarketParams memory marketParams, address user)
-=======
-    /**
-     * @notice Handles the withdrawal of 50% of the assets by the caller from a specific market.
-     * @param marketParams The parameters of the market.
-     * @return assetsWithdrawn The actual amount of assets withdrawn.
-     * @return sharesWithdrawn The shares withdrawn in return for the assets.
-     */
     function withdraw50Percent(MarketParams memory marketParams)
->>>>>>> 73406f7b
         external
         returns (uint256 assetsWithdrawn, uint256 sharesWithdrawn)
     {
@@ -288,22 +229,11 @@
         (assetsWithdrawn, sharesWithdrawn) = morpho.withdraw(marketParams, amount, shares, onBehalf, receiver);
     }
 
-<<<<<<< HEAD
-    /// @notice Handles the withdrawal of all the assets by a user from a specific market.
-    /// @param marketParams The parameters of the market.
-    /// @param user The address of the user withdrawing the assets.
+    /// @notice Handles the withdrawal of all the assets by the caller from a specific market.
+    /// @param marketParams The parameters of the market.
     /// @return assetsWithdrawn The actual amount of assets withdrawn.
     /// @return sharesWithdrawn The shares withdrawn in return for the assets.
-    function withdrawAll(MarketParams memory marketParams, address user)
-=======
-    /**
-     * @notice Handles the withdrawal of all the assets by the caller from a specific market.
-     * @param marketParams The parameters of the market.
-     * @return assetsWithdrawn The actual amount of assets withdrawn.
-     * @return sharesWithdrawn The shares withdrawn in return for the assets.
-     */
     function withdrawAll(MarketParams memory marketParams)
->>>>>>> 73406f7b
         external
         returns (uint256 assetsWithdrawn, uint256 sharesWithdrawn)
     {
@@ -317,24 +247,12 @@
         (assetsWithdrawn, sharesWithdrawn) = morpho.withdraw(marketParams, amount, supplyShares, onBehalf, receiver);
     }
 
-<<<<<<< HEAD
-    /// @notice Handles the borrowing of assets by a user from a specific market.
+    /// @notice Handles the borrowing of assets by the caller from a specific market.
     /// @param marketParams The parameters of the market.
     /// @param amount The amount of assets the user is borrowing.
-    /// @param user The address of the user borrowing the assets.
     /// @return assetsBorrowed The actual amount of assets borrowed.
     /// @return sharesBorrowed The shares borrowed in return for the assets.
-    function borrow(MarketParams memory marketParams, uint256 amount, address user)
-=======
-    /**
-     * @notice Handles the borrowing of assets by the caller from a specific market.
-     * @param marketParams The parameters of the market.
-     * @param amount The amount of assets the user is borrowing.
-     * @return assetsBorrowed The actual amount of assets borrowed.
-     * @return sharesBorrowed The shares borrowed in return for the assets.
-     */
     function borrow(MarketParams memory marketParams, uint256 amount)
->>>>>>> 73406f7b
         external
         returns (uint256 assetsBorrowed, uint256 sharesBorrowed)
     {
@@ -345,24 +263,12 @@
         (assetsBorrowed, sharesBorrowed) = morpho.borrow(marketParams, amount, shares, onBehalf, receiver);
     }
 
-<<<<<<< HEAD
-    /// @notice Handles the repayment of a specified amount of assets by a user to a specific market.
+    /// @notice Handles the repayment of a specified amount of assets by the caller to a specific market.
     /// @param marketParams The parameters of the market.
     /// @param amount The amount of assets the user is repaying.
-    /// @param user The address of the user repaying the assets.
     /// @return assetsRepaid The actual amount of assets repaid.
     /// @return sharesRepaid The shares repaid in return for the assets.
-    function repayAmount(MarketParams memory marketParams, uint256 amount, address user)
-=======
-    /**
-     * @notice Handles the repayment of a specified amount of assets by the caller to a specific market.
-     * @param marketParams The parameters of the market.
-     * @param amount The amount of assets the user is repaying.
-     * @return assetsRepaid The actual amount of assets repaid.
-     * @return sharesRepaid The shares repaid in return for the assets.
-     */
     function repayAmount(MarketParams memory marketParams, uint256 amount)
->>>>>>> 73406f7b
         external
         returns (uint256 assetsRepaid, uint256 sharesRepaid)
     {
@@ -374,22 +280,11 @@
         (assetsRepaid, sharesRepaid) = morpho.repay(marketParams, amount, shares, onBehalf, hex"");
     }
 
-<<<<<<< HEAD
-    /// @notice Handles the repayment of 50% of the borrowed assets by a user to a specific market.
-    /// @param marketParams The parameters of the market.
-    /// @param user The address of the user repaying the assets.
+    /// @notice Handles the repayment of 50% of the borrowed assets by the caller to a specific market.
+    /// @param marketParams The parameters of the market.
     /// @return assetsRepaid The actual amount of assets repaid.
     /// @return sharesRepaid The shares repaid in return for the assets.
-    function repay50Percent(MarketParams memory marketParams, address user)
-=======
-    /**
-     * @notice Handles the repayment of 50% of the borrowed assets by the caller to a specific market.
-     * @param marketParams The parameters of the market.
-     * @return assetsRepaid The actual amount of assets repaid.
-     * @return sharesRepaid The shares repaid in return for the assets.
-     */
     function repay50Percent(MarketParams memory marketParams)
->>>>>>> 73406f7b
         external
         returns (uint256 assetsRepaid, uint256 sharesRepaid)
     {
@@ -409,27 +304,12 @@
         (assetsRepaid, sharesRepaid) = morpho.repay(marketParams, amount, borrowShares / 2, onBehalf, hex"");
     }
 
-<<<<<<< HEAD
-    /// @notice Handles the repayment of all the borrowed assets by a user to a specific market.
-    /// @param marketParams The parameters of the market.
-    /// @param user The address of the user repaying the assets.
+    /// @notice Handles the repayment of all the borrowed assets by the caller to a specific market.
+    /// @param marketParams The parameters of the market.
     /// @return assetsRepaid The actual amount of assets repaid.
     /// @return sharesRepaid The shares repaid in return for the assets.
-    function repayAll(MarketParams memory marketParams, address user)
-        external
-        returns (uint256 assetsRepaid, uint256 sharesRepaid)
-    {
-=======
-    /**
-     * @notice Handles the repayment of all the borrowed assets by the caller to a specific market.
-     * @param marketParams The parameters of the market.
-     * @return assetsRepaid The actual amount of assets repaid.
-     * @return sharesRepaid The shares repaid in return for the assets.
-     */
     function repayAll(MarketParams memory marketParams) external returns (uint256 assetsRepaid, uint256 sharesRepaid) {
         ERC20(marketParams.loanToken).safeApprove(address(morpho), type(uint256).max);
-
->>>>>>> 73406f7b
         Id marketId = marketParams.id();
 
         (,, uint256 totalBorrowAssets, uint256 totalBorrowShares) = morpho.expectedMarketBalances(marketParams);
